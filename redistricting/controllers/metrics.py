--- conflicted
+++ resolved
@@ -183,7 +183,6 @@
             handler.deactivated.connect(self.handlerDeactivated)
             if handler is None:
                 return
-<<<<<<< HEAD
             self.handler_cache[type(metric)] = handler
 
         idx = self.metricsModel.metricKey(index.row())
@@ -210,185 +209,4 @@
                 else:
                     return
 
-            del self.handler_cache[k]
-=======
-            field = self.planManager.activePlan.geoFields[row-self.metricsModel.SPLITS_OFFSET]
-            self.actionShowSplitsDialog.setData(field)
-            self.actionShowSplitsDialog.trigger()
-
-    def showSplits(self, field: Optional[RdsGeoField] = None):
-        if not isinstance(field, RdsGeoField):
-            field = self.sender().data()
-
-        if field is None:
-            return
-
-        if self.dlgSplits is None:
-            self.dlgSplits = DlgSplitDetail(self.planManager.activePlan, self.iface.mainWindow())
-            self.dlgSplits.setAttribute(Qt.WidgetAttribute.WA_DeleteOnClose, True)
-            self.dlgSplits.destroyed.connect(self.deleteDialog)
-            self.dlgSplits.geographyChanged.connect(self.updateSplitsDialog)
-
-        self.updateSplitsDialog(field)
-
-        self.dlgSplits.show()
-
-    def updateSplitsDialog(self, field: Union[RdsGeoField, int]):
-        if isinstance(field, int):
-            field: RdsGeoField = self.activePlan.geoFields[field]
-        self.dlgSplits.setWindowTitle(f"{field.caption} {tr('Splits')}")
-        model = RdsSplitsModel(
-            self.activePlan.metrics.splits[field.field],
-            (*self.activePlan.popFields, *self.activePlan.dataFields)
-        )
-        self.dlgSplits.setModel(model)
-        self.dlgSplits.cmbGeography.setCurrentText(field.caption)
-
-    def zoomToSplitDistrict(self, index: QModelIndex):
-        filter_id = self.splitDistrictsModel.rowToId(index)
-        fid = self.splitDistrictsModel.layer().getFeature(filter_id)[0]
-        self.iface.mapCanvas().zoomToFeatureIds(self.activePlan.distLayer, [fid])
-
-    def createSplitDistrictsModel(self):
-        ctx = QgsExpressionContext(QgsExpressionContextUtils.globalProjectLayerScopes(self.activePlan.distLayer))
-        expr = QgsExpression('num_geometries(@geometry) > 1')
-        req = QgsFeatureRequest(expr, ctx)
-        req.setSubsetOfAttributes(
-            ["fid", self.activePlan.distField, DistrictColumns.NAME, DistrictColumns.POPULATION, 'description'],
-            self.activePlan.distLayer.fields())
-        layer = self.activePlan.distLayer.materialize(req)
-        layer.setParent(self.dlgSplitDistricts)
-
-        # pylint: disable=no-member
-        layer.setFieldAlias(1, DistrictColumns.DISTRICT.comment)
-        layer.setFieldAlias(2, DistrictColumns.NAME.comment)
-        layer.setFieldAlias(3, DistrictColumns.POPULATION.comment)
-        layer.setFieldAlias(4, tr("Description"))
-        # pylint: enable=no-member
-
-        layerCache = QgsVectorLayerCache(layer, layer.featureCount())
-        sourceModel = QgsAttributeTableModel(layerCache)
-        sourceModel.loadLayer()
-
-        filterModel = QgsAttributeTableFilterModel(
-            self.iface.mapCanvas(),
-            sourceModel,
-            self.dlgSplitDistricts
-        )
-        layerCache.setParent(filterModel)
-        sourceModel.setParent(filterModel)
-
-        attributeConfig = QgsAttributeTableConfig()
-        attributeConfig.update(layer.fields())
-        attributeConfig.setColumnHidden(0, True)
-        filterModel.setAttributeTableConfig(attributeConfig)
-        return filterModel
-
-    def showSplitDistricts(self):
-        if self.dlgSplitDistricts is None:
-            self.dlgSplitDistricts = QDialog()
-            self.dlgSplitDistricts.setObjectName('dlgSplitDistricts')
-            self.dlgSplitDistricts.setWindowTitle(tr("Non-contiguous Districts"))
-            self.dlgSplitDistricts.setAttribute(Qt.WidgetAttribute.WA_DeleteOnClose, True)
-            self.dlgSplitDistricts.destroyed.connect(self.deleteDialog)
-            vbox = QVBoxLayout(self.dlgSplitDistricts)
-            self.dlgSplitDistricts.splitsTable = QTableView(self.dlgSplitDistricts)
-            self.dlgSplitDistricts.splitsTable.installEventFilter(TableViewKeyEventFilter(self.dlgSplitDistricts))
-            self.dlgSplitDistricts.splitsTable.verticalHeader().hide()
-            self.splitDistrictsModel = self.createSplitDistrictsModel()
-            self.dlgSplitDistricts.splitsTable.setModel(self.splitDistrictsModel)
-            self.dlgSplitDistricts.splitsTable.activated.connect(self.zoomToSplitDistrict)
-            vbox.addWidget(self.dlgSplitDistricts.splitsTable)
-
-        self.dlgSplitDistricts.show()
-
-    def zoomToUnassignedGeography(self, index: QModelIndex):
-        filter_id = self.unassignedGeographyModel.rowToId(index)
-        fid = self.unassignedGeographyModel.layer().getFeature(filter_id)[0]
-        self.iface.mapCanvas().zoomToFeatureIds(self.activePlan.assignLayer, [fid])
-
-    def createUnassignedGeographyModel(self):
-        ctx = QgsExpressionContext(QgsExpressionContextUtils.globalProjectLayerScopes(self.activePlan.assignLayer))
-        expr = QgsExpression(f'{self.activePlan.distField} IS NULL OR {self.activePlan.distField} = 0')
-        req = QgsFeatureRequest(expr, ctx)
-        layer = self.activePlan.assignLayer.materialize(req)
-        layer.setParent(self.dlgUnassignedGeography)
-
-        attributeConfig = QgsAttributeTableConfig()
-        attributeConfig.update(layer.fields())
-        columns = {c.name: c for c in attributeConfig.columns()}  # pylint: disable=not-an-iterable
-
-        for f in self.activePlan.geoFields:
-            f: RdsGeoField
-            if f.fieldName not in columns:
-                continue
-
-            join = f.makeJoin()
-            if join is None:
-                continue
-
-            if layer.addJoin(join):
-                columns[f.fieldName].hidden = True
-
-                idx = layer.fields().count() - 1
-                fld = layer.fields()[idx]
-                layer.setFieldAlias(idx, f.caption)
-
-                nameField = join.prefixedFieldName(fld)
-                columns[nameField] = QgsAttributeTableConfig.ColumnConfig()
-                columns[nameField].name = nameField
-
-        attributeConfig.update(layer.fields())
-        attributeConfig.setColumns(columns.values())
-        layer.setFieldAlias(1, self.activePlan.geoIdCaption)
-        attributeConfig.setColumnHidden(0, True)
-        attributeConfig.setColumnHidden(2, True)
-
-        cache = QgsVectorLayerCache(layer, min(1000, layer.featureCount()))
-        unassignedGeographyModel = QgsAttributeTableModel(cache)
-        unassignedGeographyModel.loadLayer()
-        filterModel = QgsAttributeTableFilterModel(
-            self.iface.mapCanvas(),
-            unassignedGeographyModel,
-            self.dlgUnassignedGeography
-        )
-        cache.setParent(filterModel)
-        unassignedGeographyModel.setParent(filterModel)
-        filterModel.setAttributeTableConfig(attributeConfig)
-        return filterModel
-
-    def showUnassignedGeography(self):
-        if self.dlgUnassignedGeography is None:
-            self.dlgUnassignedGeography = QDialog()
-            self.dlgUnassignedGeography.setObjectName('dlgUnassignedGeography')
-            self.dlgUnassignedGeography.setWindowTitle(tr("Unassigned Geography"))
-            self.dlgUnassignedGeography.setAttribute(Qt.WidgetAttribute.WA_DeleteOnClose, True)
-            self.dlgUnassignedGeography.destroyed.connect(self.deleteDialog)
-
-            vbox = QVBoxLayout(self.dlgUnassignedGeography)
-            self.dlgUnassignedGeography.unassignedTable = QTableView(self.dlgUnassignedGeography)
-            self.dlgUnassignedGeography.unassignedTable.installEventFilter(
-                TableViewKeyEventFilter(self.dlgUnassignedGeography))
-            delegate = RdsNullsAsBlanksDelegate(self.dlgUnassignedGeography.unassignedTable)
-            self.dlgUnassignedGeography.unassignedTable.setItemDelegate(delegate)
-            self.unassignedGeographyModel = self.createUnassignedGeographyModel()
-            self.dlgUnassignedGeography.unassignedTable.setModel(self.unassignedGeographyModel)
-            self.dlgUnassignedGeography.unassignedTable.verticalHeader().hide()
-            self.dlgUnassignedGeography.unassignedTable.activated.connect(self.zoomToUnassignedGeography)
-            vbox.addWidget(self.dlgUnassignedGeography.unassignedTable)
-
-        self.dlgUnassignedGeography.show()
-
-    def updateMetricsDialogs(self):
-        if self.dlgSplitDistricts is not None:
-            model = self.createSplitDistrictsModel()
-            self.dlgSplitDistricts.splitsTable.setModel(model)
-            del self.splitDistrictsModel
-            self.splitDistrictsModel = model
-
-        if self.dlgUnassignedGeography is not None:
-            model = self.createUnassignedGeographyModel()
-            self.dlgUnassignedGeography.unassignedTable.setModel(model)
-            del self.unassignedGeographyModel
-            self.unassignedGeographyModel = model
->>>>>>> 6f8b41b1
+            del self.handler_cache[k]