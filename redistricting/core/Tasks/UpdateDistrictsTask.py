# -*- coding: utf-8 -*-
"""QGIS Redistricting Plugin - background task to aggregate district data

        begin                : 2022-06-01
        git sha              : $Format:%H$
        copyright            : (C) 2022 by Cryptodira
        email                : stuart@cryptodira.org

/***************************************************************************
 *                                                                         *
 *   This program is free software; you can redistribute it and/or modify  *
 *   it under the terms of the GNU General Public License as published by  *
 *   the Free Software Foundation; either version 3 of the License, or     *
 *   (at your option) any later version.                                   *
 *                                                                         *
 *   This program is distributed in the hope that it will be useful, but   *
 *   WITHOUT ANY WARRANTY; without even the implied warranty of            *
 *   MERCHANTABILITY or FITNESS FOR A PARTICULAR PURPOSE. See the          *
 *   GNU General Public License for more details. You should have          *
 *   received a copy of the GNU General Public License along with this     *
 *   program. If not, see <http://www.gnu.org/licenses/>.                  *
 *                                                                         *
 ***************************************************************************/
"""
import math
from collections.abc import (
    Iterable,
    Sequence
)
from typing import (
    TYPE_CHECKING,
    Union
)

import geopandas as gpd
import pandas as pd
import pyproj
import shapely.ops
from qgis.core import (
    QgsAggregateCalculator,
    QgsExpression,
    QgsExpressionContext,
    QgsExpressionContextUtils,
    QgsFeatureRequest
)
from qgis.PyQt.QtCore import (
    QRunnable,
    QThreadPool
)
from shapely.geometry import (
    MultiPolygon,
    Polygon
)

from ..utils import (
    spatialite_connect,
    tr
)
from ._debug import debug_thread
from .UpdateTask import AggregateDataTask

if TYPE_CHECKING:
    from .. import (
        GeoField,
        RedistrictingPlan
    )


class Config:
    @staticmethod
    def calculateSplits():
        return True

    @staticmethod
    def splitPopulation():
        return True


class DissolveWorker(QRunnable):
    def __init__(self, dist: int, geoms: Sequence[MultiPolygon], cb=None):
        super().__init__()
        self.dist = dist
        self.geoms = geoms
        self.merged = None
        self.callback = cb

    def run(self):
        debug_thread()
        try:
            self.merged = shapely.ops.unary_union(self.geoms)
            if isinstance(self.merged, Polygon):
                self.merged = MultiPolygon([self.merged])
        except:  # pylint: disable=bare-except
            pass

        if self.callback:
            self.callback()


class AggregateDistrictDataTask(AggregateDataTask):
    """Task to aggregate the plan summary data and geometry in the background"""

    def __init__(
        self,
        plan: 'RedistrictingPlan',
        updateDistricts: Iterable[int] = None,
        includeDemographics=True,
        includeGeometry=True,
        useBuffer=True
    ):
        super().__init__(plan, tr('Calculating district geometry and metrics'))
        self.distList = plan.districts[:]

        self.setDependentLayers([plan.distLayer, plan._assignLayer, plan.popLayer])

        self.geoFields: Sequence['GeoField'] = plan.geoFields
        self.numDistricts: int = plan.numDistricts
        self.numSeats: int = plan.numSeats
        self.geoPackagePath = plan.geoPackagePath

        self.updateDistricts: set[int] = None \
            if updateDistricts is None or set(updateDistricts) == set(range(0, self.numDistricts+1)) \
            else set(updateDistricts)

        self.includeGeometry = includeGeometry
        self.includeDemographics = includeDemographics
        self.useBuffer = useBuffer

        self.data: pd.DataFrame
        self.splits = {}
        self.cutEdges = None

    def calcCutEdges(self, df: gpd.GeoDataFrame, distField) -> Union[int, None]:
        try:
            # pylint: disable-next=import-outside-toplevel
            from gerrychain import (  # type: ignore
                Graph,
                Partition,
                updaters
            )

            graph = Graph.from_geodataframe(df.to_crs('+proj=cea'), ignore_errors=True)
            partition = Partition(
                graph,
                assignment=distField,
                updaters={"cut_edges": updaters.cut_edges}
            )
            return partition['cut_edges']
        except ImportError:
            return None

    def getSplitNames(self, field: 'GeoField', geoids: Iterable[str]):
        ref = field.layer.referencingRelations(field.index)[0]
        name_layer = ref.referencedLayer()
        name_join_field = ref.resolveReferencedField(field.field)

        ctx = QgsExpressionContext()
        ctx.appendScopes(QgsExpressionContextUtils.globalProjectLayerScopes(name_layer))

        expr = QgsExpression(f"""{name_join_field} in ({','.join(f"'{i}'" for i in geoids)})""")

        request = QgsFeatureRequest(expr, ctx)
        request.setSubsetOfAttributes([name_layer.fields().lookupField(name_join_field), field.nameField.index])
        request.setInvalidGeometryCheck(QgsFeatureRequest.InvalidGeometryCheck.GeometryNoCheck)

        name_map = {feat[name_join_field]: feat[field.nameField.index] for feat in name_layer.getFeatures(request)}

        return pd.Series(name_map.values(), index=name_map.keys(), name="__name", )

    def calcPlanMetrics(self, data: pd.DataFrame, cols: list[str]):
        total = len(self.geoFields) + 1
        if self.popField in cols:
            self.totalPopulation = data[self.popField].sum()
        else:
            context = QgsExpressionContext()
            context.appendScopes(QgsExpressionContextUtils.globalProjectLayerScopes(self.popLayer))
            agg = QgsAggregateCalculator(self.popLayer)
            totalPop, success = agg.calculate(QgsAggregateCalculator.Sum, self.popField, context)
            if success:
                self.totalPopulation = int(totalPop)

        self.splits = {}
        for field in self.geoFields:
            g = data[[field.fieldName] + cols].groupby([field.fieldName])
            splits_data = g.filter(lambda x: x[self.distField].nunique() > 1)

            splitpop = splits_data[[field.fieldName] + cols] \
                .groupby([field.fieldName, self.distField]) \
                .sum()

            if field.nameField and field.index and field.layer.referencingRelations(field.index):
                names = self.getSplitNames(field, splitpop.index.get_level_values(0).unique())
                splitpop = splitpop\
                    .reset_index(level=1) \
                    .join(names) \
                    .set_index('district', append=True) \
                    .sort_values(by="__name")
            else:
                splitpop = splitpop.sort_index()

            self.splits[field.fieldName] = splitpop
            self.updateProgress(total, len(self.splits))

        self.cutEdges = self.calcCutEdges(data, self.distField)
        self.updateProgress(total, total)

    def calcDistrictMetrics(self, data: gpd.GeoDataFrame):
        cea_crs = pyproj.CRS('+proj=cea')
        cea: gpd.GeoSeries = data.geometry.to_crs(cea_crs)
        area = cea.area

        data['polsbypopper'] = 4 * math.pi * area / (cea.length**2)
        data['reock'] = area / cea.minimum_bounding_circle().area
        data['convexhull'] = area / cea.convex_hull.area

    def run(self) -> bool:  # pylint: disable=too-many-locals,too-many-branches,too-many-statements
        def dissolve_progress():
            nonlocal count, total
            count += 1
            self.updateProgress(total, count)

        debug_thread()

        try:
            self.setProgressIncrement(0, 20)
            assign = self.read_layer(self.assignLayer, read_geometry=self.includeGeometry)
            assign.set_index(self.geoIdField, inplace=True)

            cols = [self.distField]
            if self.includeDemographics:
                self.setProgressIncrement(20, 40)
                popdf = self.loadPopData()
                assign: gpd.GeoDataFrame = assign.join(popdf)
                cols += [self.popField] + [f.fieldName for f in self.popFields] + [f.fieldName for f in self.dataFields]

            self.setProgressIncrement(40, 50)
            self.calcPlanMetrics(assign, cols)

            self.setProgressIncrement(50, 100)
            if self.includeGeometry:
                if self.updateDistricts is not None:
                    assign = assign[assign[self.distField].isin(self.updateDistricts)]
                data = assign[cols].groupby(by=self.distField).sum()
                g_geom = assign[[self.distField, "geometry"]].groupby(self.distField)
                total = len(g_geom)
                count = 0
                geoms = {}
                pool = QThreadPool()
                tasks: list[DissolveWorker] = []
                for g, v in g_geom["geometry"]:
                    if g == 0:
                        geoms[g] = None
                        count += 1
                        self.updateProgress(total, count)
                    else:
                        task = DissolveWorker(int(g), v.array, dissolve_progress)
                        task.setAutoDelete(False)
                        tasks.append(task)
                        pool.start(task)

                pool.waitForDone()
                geoms |= {t.dist: t.merged for t in tasks}

                data["geometry"] = pd.Series(geoms)
                data = gpd.GeoDataFrame(data, geometry="geometry", crs=assign.crs)

                self.calcDistrictMetrics(data)
                self.data = data.to_wkt()
            else:
                assign.drop(columns="geometry", inplace=True)
                if self.updateDistricts is not None:
                    assign = assign[assign[self.distField].isin(self.updateDistricts)]
                total = len(assign)
                self.data = assign[cols].groupby(by=self.distField).sum()
                self.updateProgress(total, total)

            name = pd.Series(
                [
                    self.distList[d].name if d in self.distList else str(d)
                    for d in self.data.index
                ],
                index=self.data.index
            )
            members = pd.Series(
                [
                    None if d == 0
                    else self.distList[d].members if d in self.distList
                    else 1
                    for d in self.data.index
                ],
                index=self.data.index
            )

            if self.includeDemographics:
                ideal = round(self.totalPopulation / self.numSeats)
                deviation = self.data[self.popField].sub(members * ideal)
                pct_dev = deviation.div(members * ideal)
                df = pd.DataFrame({'name': name, 'members': members, 'deviation': deviation, 'pct_deviation': pct_dev})
            else:
                df = pd.DataFrame({'name': name, 'members': members})

            self.data = self.data.join(df)

            return True
        except Exception as e:  # pylint: disable=broad-except
            self.exception = e
            return False

    def finished(self, result: bool):
        super().finished(result)

        if not result:
            return

<<<<<<< HEAD
        name = [self.distList[d].name if d in self.distList else d for d in self.districts.index.astype(str)]
        self.districts.insert(0, 'name', name)

        members = [
            None if d == '0' else self.distList[d].members if d in self.distList else 1 for d in self.districts.index.astype(str)]
        self.districts.insert(1, 'members', members)

        with closing(spatialite_connect(self.geoPackagePath)) as db:
            db.execute('SELECT EnableGpkgMode()')

            fields = {f: f"GeomFromText(:{f})" if f == "geometry" else f":{f}" for f in list(self.districts.columns)}
=======
        with spatialite_connect(self.geoPackagePath) as db:
            fields = {f: f"GeomFromText(:{f})" if f == "geometry" else f":{f}" for f in list(self.data.columns)}
>>>>>>> 3d6c4d3a

            data = [d._asdict() for d in self.data.itertuples()]

            sql = "UPDATE districts " \
                f"SET {','.join([f'{field} = {param}' for field, param in fields.items()])} " \
                f"WHERE {self.distField} = :Index"
            db.executemany(sql, data)
            db.commit()

            fields = {self.distField: ':Index'} | fields
            sql = f"INSERT OR IGNORE INTO districts ({','.join(fields)}) " \
                f"VALUES ({','.join(fields.values())})"
            db.executemany(sql, data)
            db.commit()

        self.distLayer.reload()
        if self.includeGeometry:
            self.distLayer.triggerRepaint()<|MERGE_RESOLUTION|>--- conflicted
+++ resolved
@@ -312,22 +312,8 @@
         if not result:
             return
 
-<<<<<<< HEAD
-        name = [self.distList[d].name if d in self.distList else d for d in self.districts.index.astype(str)]
-        self.districts.insert(0, 'name', name)
-
-        members = [
-            None if d == '0' else self.distList[d].members if d in self.distList else 1 for d in self.districts.index.astype(str)]
-        self.districts.insert(1, 'members', members)
-
-        with closing(spatialite_connect(self.geoPackagePath)) as db:
-            db.execute('SELECT EnableGpkgMode()')
-
-            fields = {f: f"GeomFromText(:{f})" if f == "geometry" else f":{f}" for f in list(self.districts.columns)}
-=======
         with spatialite_connect(self.geoPackagePath) as db:
             fields = {f: f"GeomFromText(:{f})" if f == "geometry" else f":{f}" for f in list(self.data.columns)}
->>>>>>> 3d6c4d3a
 
             data = [d._asdict() for d in self.data.itertuples()]
 
