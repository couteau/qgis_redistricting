--- conflicted
+++ resolved
@@ -391,92 +391,6 @@
         self.saveData(district)
         self.districtChanged.emit(self.district[district])
 
-<<<<<<< HEAD
-    def updateTaskCompleted(self):
-        self._plan.distLayer.reload()
-        if self._updateTask.totalPopulation:
-            self._plan.totalPopulation = self._updateTask.totalPopulation
-
-        self.setData(self._updateTask.data)
-        self.updateSplits(self._updateTask.cutEdges, self._updateTask.splits)
-
-        if self._needGeomUpdate:
-            self._plan.distLayer.triggerRepaint()
-
-        self._needUpdate = False
-        self._needGeomUpdate = False
-        self._updateDistricts = None
-        self._updateTask = None
-
-        self.updateComplete.emit()
-
-    def updateTaskTerminated(self):
-        if self._updateTask.exception:
-            self._plan.setError(
-                f'{self._updateTask.exception!r}', Qgis.Critical)
-        self._updateTask = None
-        self._needUpdate = False
-        self.updateTerminated.emit()
-
-    def waitForUpdate(self):
-        if self._updateTask:
-            self._updateTask.waitForFinished()
-
-    def updateDistricts(self, force=False) -> QgsTask:
-        """ update aggregate district data from assignments, including geometry where requested
-
-        :param force: Cancel any pending update and begin a new update
-        :type force: bool
-
-        :returns: QgsTask object representing the background update task
-        :rtype: QgsTask
-        """
-        if not self._needUpdate and not force:
-            return None
-
-        if force:
-            if self._updateTask:
-                self._updateTask.cancel()
-            self._updateTask = None
-
-        if self._needUpdate and not self._updateTask:
-            self._plan.clearErrors()
-
-            self.updating.emit()
-            self._updateTask = AggregateDistrictDataTask(
-                self._plan,
-                updateDistricts=self._updateDistricts,
-                includeGeometry=self._needGeomUpdate,
-                useBuffer=self._needGeomUpdate
-            )
-            self._updateTask.taskCompleted.connect(self.updateTaskCompleted)
-            self._updateTask.taskTerminated.connect(self.updateTaskTerminated)
-            QgsApplication.taskManager().addTask(self._updateTask)
-
-        return self._updateTask
-
-    def resetData(self, updateGeometry=False, districts: set[int] = None, immediate=False):
-        if not self._plan.isValid():
-            return
-
-        if self._updateTask and updateGeometry and not self._needGeomUpdate:
-            try:
-                self._updateTask.cancel()
-            except RuntimeError:
-                pass
-            self._updateTask = None
-        self._needUpdate = True
-        self._needGeomUpdate = self._needGeomUpdate or updateGeometry
-        if districts:
-            if not self._updateDistricts:
-                self._updateDistricts = districts
-            else:
-                self._updateDistricts |= districts
-        if immediate:
-            self.updateDistricts(True)
-
-=======
->>>>>>> febbfc9d
     # stats
     def _avgScore(self, score: str):
         return self._data.loc[1:, score].mean()
